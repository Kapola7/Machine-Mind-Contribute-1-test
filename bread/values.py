--- conflicted
+++ resolved
@@ -508,7 +508,6 @@
 )
 
 all_chess_pieces = [black_king, black_queen, black_knight, black_bishop, black_rook, black_pawn, white_pawn, white_rook, white_bishop, white_knight, white_queen, white_king]
-<<<<<<< HEAD
 chess_pieces_black_biased = [
     black_pawn,black_pawn,black_pawn,black_pawn,black_pawn,black_pawn,black_pawn,black_pawn,
     black_rook, black_rook,
@@ -527,21 +526,7 @@
 ]
 chess_pieces_black = [black_pawn, black_rook, black_bishop, black_knight, black_queen, black_king]
 chess_pieces_white = [white_pawn, white_rook, white_bishop, white_knight, white_queen, white_king]
-=======
-chess_pieces_black_biased = [black_pawn,black_pawn,black_pawn,black_pawn,black_pawn,black_pawn,black_pawn,black_pawn,
-                             black_rook, black_rook,
-                             black_bishop, black_bishop,
-                             black_knight, black_knight,
-                             black_queen, 
-                             black_king]
-chess_pieces_white_biased = [white_pawn,white_pawn,white_pawn,white_pawn,white_pawn,white_pawn,white_pawn,white_pawn,
-                             white_rook, white_rook,
-                             white_bishop, white_bishop,
-                             white_knight, white_knight,
-                             white_queen,
-                             white_king]
 all_chess_pieces_biased = chess_pieces_black_biased + chess_pieces_white_biased
->>>>>>> d7601aef
 
 ##################### CHESS END
 
@@ -1003,12 +988,9 @@
     ] + all_chess_pieces + all_anarchy_pieces + misc_emotes + misc_bread_emotes + all_uniques + all_shinies + shadow_emotes
 
 def get_emote(text: str) -> typing.Optional[Emote]:
-<<<<<<< HEAD
     """Returns an Emote object if the given text represents that emote, or None if no emote matches."""
-=======
     if len(text) == 0:
         return None
->>>>>>> d7601aef
     # return None
 
     text = text.lower()
